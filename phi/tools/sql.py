--- conflicted
+++ resolved
@@ -52,20 +52,12 @@
         self.tables: Optional[Dict[str, Any]] = tables
 
         # Register functions in the toolkit
-<<<<<<< HEAD
-        self.register(self.get_table_names)
-=======
->>>>>>> 5b829270
         self.register(self.run_sql_query)
         self.register(self.run_sql_query_and_get_result)
         self.register(self.get_table_names)
         self.register(self.describe_table)
 
     def get_table_names(self) -> str:
-<<<<<<< HEAD
-        """
-        Use this function to get a list of table names you have access to.
-=======
         """
         Use this function to get a list of table names you have access to.
 
@@ -111,52 +103,20 @@
 
         Args:
             query (str): The query to run.
->>>>>>> 5b829270
 
         Returns:
             str: Result of the SQL query.
         """
 
         try:
-<<<<<<< HEAD
-            table_names = inspect(self.db_engine).get_table_names()
-            logger.debug(f"table_names: {table_names}")
-        except Exception as e:
-            logger.error(f"Error getting tables: {e}")
-            return f"Error getting tables: {e}"
-
-        return json.dumps(table_names)
-=======
             return json.dumps(self._run_sql(sql=query, output=False))
-        except Exception as e:
-            logger.error(f"Error running query: {e}")
-            return f"Error running query: {e}"
->>>>>>> 5b829270
-
-    def run_sql_query_and_get_result(self, query: str, limit: Optional[int] = 10) -> str:
-        """
-<<<<<<< HEAD
-        Use this function to run a SQL query, it does
-
-        Args:
-            query (str): The query to run.
-            limit (int, optional): The number of rows to return. Defaults to 10. Use `None` to show all results.
-
-        Returns:
-            str: Result of the SQL query.
-        """
-        try:
-            return json.dumps(self._run_sql(sql=query, limit=limit))
         except Exception as e:
             logger.error(f"Error running query: {e}")
             return f"Error running query: {e}"
 
     def run_sql_query_and_get_result(self, query: str, limit: Optional[int] = 10) -> str:
         """
-        Use this function to run a SQL query and return the rows as a list of dictionaries.
-=======
         Use this function to run a SQL query, it returns output of the query.
->>>>>>> 5b829270
 
         Args:
             query (str): The query to run.
@@ -171,22 +131,15 @@
             logger.error(f"Error running query: {e}")
             return f"Error running query: {e}"
 
-<<<<<<< HEAD
-    def _run_sql(self, sql: str, limit: Optional[int] = None) -> Optional[Union[List, Dict]]:
-=======
     def _run_sql(
         self, sql: str, limit: Optional[int] = None, output: Optional[bool] = None
     ) -> Optional[Union[List, Dict]]:
->>>>>>> 5b829270
         """Internal function to run a sql query.
 
         Args:
             sql (str): The sql query to run.
             limit (int, optional): The number of rows to return. Defaults to None.
-<<<<<<< HEAD
-=======
             output (bool, optional): Whether the query requires an output. Defaults to None.
->>>>>>> 5b829270
 
         Returns:
             List[dict]: The result of the query.
@@ -194,13 +147,6 @@
         logger.debug(f"Running sql |\n{sql}")
 
         with self.Session.begin() as session:
-<<<<<<< HEAD
-            sql_result = session.execute(text(sql))
-            # if limit is None:
-            #     sql_result = session.execute(text(sql)).fetchall()
-            # else:
-            #     sql_result = session.execute(text(sql)).fetchmany(limit)
-=======
             if output:
                 if limit is None:
                     sql_result = session.execute(text(sql)).fetchall()
@@ -208,7 +154,6 @@
                     sql_result = session.execute(text(sql)).fetchmany(limit)
             else:
                 sql_result = session.execute(text(sql))  # type: ignore
->>>>>>> 5b829270
 
         logger.debug(f"SQL result: {sql_result}")
         if sql_result is None:
